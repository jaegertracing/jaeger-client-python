# Copyright (c) 2016 Uber Technologies, Inc.
#
# Permission is hereby granted, free of charge, to any person obtaining a copy
# of this software and associated documentation files (the "Software"), to deal
# in the Software without restriction, including without limitation the rights
# to use, copy, modify, merge, publish, distribute, sublicense, and/or sell
# copies of the Software, and to permit persons to whom the Software is
# furnished to do so, subject to the following conditions:
#
# The above copyright notice and this permission notice shall be included in
# all copies or substantial portions of the Software.
#
# THE SOFTWARE IS PROVIDED "AS IS", WITHOUT WARRANTY OF ANY KIND, EXPRESS OR
# IMPLIED, INCLUDING BUT NOT LIMITED TO THE WARRANTIES OF MERCHANTABILITY,
# FITNESS FOR A PARTICULAR PURPOSE AND NONINFRINGEMENT. IN NO EVENT SHALL THE
# AUTHORS OR COPYRIGHT HOLDERS BE LIABLE FOR ANY CLAIM, DAMAGES OR OTHER
# LIABILITY, WHETHER IN AN ACTION OF CONTRACT, TORT OR OTHERWISE, ARISING FROM,
# OUT OF OR IN CONNECTION WITH THE SOFTWARE OR THE USE OR OTHER DEALINGS IN
# THE SOFTWARE.

from __future__ import absolute_import

from .span_context import SpanContext
from opentracing import InvalidCarrierException
from opentracing import SpanContextCorruptedException
from .constants import TRACE_ID_HEADER, BAGGAGE_HEADER_PREFIX


class Codec(object):
    def inject(self, span_context, carrier):
        raise NotImplementedError()

    def extract(self, carrier):
        raise NotImplementedError()


class TextCodec(Codec):
    def __init__(self,
                 trace_id_header=TRACE_ID_HEADER,
                 baggage_header_prefix=BAGGAGE_HEADER_PREFIX):
        self.trace_id_header = trace_id_header.lower().replace('_', '-')
        self.baggage_prefix = baggage_header_prefix.lower().replace('_', '-')
        self.prefix_length = len(baggage_header_prefix)

    def inject(self, span_context, carrier):
        if not isinstance(carrier, dict):
            raise InvalidCarrierException('carrier not a collection')
        with span_context.update_lock:
            carrier[self.trace_id_header] = span_context_to_string(
                trace_id=span_context.trace_id, span_id=span_context.span_id,
                parent_id=span_context.parent_id, flags=span_context.flags)
            baggage = span_context.baggage
            if baggage:
                for key, value in baggage.iteritems():
                    carrier['%s%s' % (self.baggage_prefix, key)] = value

    def extract(self, carrier):
        if not hasattr(carrier, 'iteritems'):
            raise InvalidCarrierException('carrier not a collection')
        trace_id, span_id, parent_id, flags = None, None, None, None
        baggage = None
        for key, value in carrier.iteritems():
            uc_key = key.lower()
            if uc_key == self.trace_id_header:
                trace_id, span_id, parent_id, flags = \
                    span_context_from_string(value)
            elif uc_key.startswith(self.baggage_prefix):
                attr_key = key[self.prefix_length:]
                if baggage is None:
                    baggage = {attr_key.lower(): value}
                else:
                    baggage[attr_key.lower()] = value
        if trace_id is None and baggage is not None:
            raise SpanContextCorruptedException('baggage without trace ctx')
        if trace_id is None:
            return None
        return SpanContext(trace_id=trace_id, span_id=span_id,
                           parent_id=parent_id, flags=flags,
                           baggage=baggage)


def span_context_to_string(trace_id, span_id, parent_id, flags):
    """
    Serialize span ID to a string
        {trace_id}:{span_id}:{parent_id}:{flags}

    Numbers are encoded as variable-length lower-case hex strings.
    If parent_id is None, it is written as 0.

    :param trace_id:
    :param span_id:
    :param parent_id:
    :param flags:
    """
    parent_id = parent_id or 0L
    return '{:x}:{:x}:{:x}:{:x}'.format(trace_id, span_id, parent_id, flags)


def span_context_from_string(value):
    """
    Decode span ID from a string into a TraceContext.
    Returns None if the string value is malformed.

    :param value: formatted {trace_id}:{span_id}:{parent_id}:{flags}
    """
    if type(value) is list and len(value) > 0:
        # sometimes headers are presented as arrays of values
        if len(value) > 1:
            raise SpanContextCorruptedException(
                'trace context must be a string or array of 1: "%s"' % value)
        value = value[0]
    if not isinstance(value, basestring):
        raise SpanContextCorruptedException(
            'trace context not a string "%s"' % value)
    parts = value.split(':')
    if len(parts) != 4:
        raise SpanContextCorruptedException(
            'malformed trace context "%s"' % value)
    try:
        trace_id = long(parts[0], 16)
        span_id = long(parts[1], 16)
        parent_id = long(parts[2], 16)
        flags = int(parts[3], 16)
        if trace_id < 1 or span_id < 1 or parent_id < 0 or flags < 0:
            raise SpanContextCorruptedException(
                'malformed trace context "%s"' % value)
        if parent_id == 0:
            parent_id = None
        return trace_id, span_id, parent_id, flags
    except ValueError as e:
<<<<<<< HEAD
        raise SpanContextCorruptedException(
            'malformed trace context "%s": %s' % (value, e))
=======
        raise TraceCorruptedException(
            'malformed trace context "%s": %s' % (value, e))


# String constants identifying the interop format.
ZipkinSpanFormat = 'zipkin-span-format'


class ZipkinCodec(Codec):
    """
    ZipkinCodec handles ZipkinSpanFormat, which is an interop format
    used by TChannel.

    """
    def inject(self, span, carrier):
        if not isinstance(carrier, dict):
            raise InvalidCarrierException('carrier not a dictionary')
        with span.update_lock:
            carrier['trace_id'] = span.trace_id
            carrier['span_id'] = span.span_id
            carrier['parent_id'] = span.parent_id
            carrier['traceflags'] = span.flags

    def extract(self, carrier):
        if isinstance(carrier, dict):
            trace_id = carrier.get('trace_id')
            span_id = carrier.get('span_id')
            parent_id = carrier.get('parent_id')
            flags = carrier.get('traceflags')
        else:
            if hasattr(carrier, 'trace_id'):
                trace_id = getattr(carrier, 'trace_id')
            else:
                raise InvalidCarrierException('carrier has no trace_id')
            if hasattr(carrier, 'span_id'):
                span_id = getattr(carrier, 'span_id')
            else:
                raise InvalidCarrierException('carrier has no span_id')
            if hasattr(carrier, 'parent_id'):
                parent_id = getattr(carrier, 'parent_id')
            else:
                raise InvalidCarrierException('carrier has no parent_id')
            if hasattr(carrier, 'traceflags'):
                flags = getattr(carrier, 'traceflags')
            else:
                raise InvalidCarrierException('carrier has no traceflags')
        return trace_id, span_id, parent_id, flags, None
>>>>>>> cd7ceb09
<|MERGE_RESOLUTION|>--- conflicted
+++ resolved
@@ -128,11 +128,7 @@
             parent_id = None
         return trace_id, span_id, parent_id, flags
     except ValueError as e:
-<<<<<<< HEAD
         raise SpanContextCorruptedException(
-            'malformed trace context "%s": %s' % (value, e))
-=======
-        raise TraceCorruptedException(
             'malformed trace context "%s": %s' % (value, e))
 
 
@@ -178,5 +174,4 @@
                 flags = getattr(carrier, 'traceflags')
             else:
                 raise InvalidCarrierException('carrier has no traceflags')
-        return trace_id, span_id, parent_id, flags, None
->>>>>>> cd7ceb09
+        return trace_id, span_id, parent_id, flags, None