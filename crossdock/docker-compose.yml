--- conflicted
+++ resolved
@@ -42,11 +42,8 @@
         image: jaegertracing/xdock-java
         links:
             - "jaeger:jaeger-agent"
-<<<<<<< HEAD
-=======
         depends_on:
             - jaeger
->>>>>>> eb0c467f
         ports:
             - "8080-8082"
         depends_on:
@@ -72,13 +69,6 @@
             - "jaeger:jaeger-query"
         depends_on:
             - jaeger
-<<<<<<< HEAD
-        links:
-            - "jaeger:jaeger-agent"
-            - "jaeger:jaeger-collector"
-            - "jaeger:jaeger-query"
-=======
->>>>>>> eb0c467f
         ports:
             - "8080"
         environment:
