--- conflicted
+++ resolved
@@ -3,14 +3,10 @@
 History
 -------
 
-<<<<<<< HEAD
 3.0.0 (unreleased)
-=======
-2.2.1 (unreleased)
->>>>>>> cd7ceb09
 ------------------
 
-- Upgrade to OpenTracing 2.0
+- Upgrade to OpenTracing 1.1
 
 
 2.2.0 (2016-08-02)
