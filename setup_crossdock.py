--- conflicted
+++ resolved
@@ -21,9 +21,6 @@
     },
     install_requires=[
         'tchannel<0.25',
-<<<<<<< HEAD
-=======
-        'opentracing_instrumentation>=1.2,<2',
->>>>>>> b4f0f97a
+        'opentracing_instrumentation>=2,<3',
     ],
 )