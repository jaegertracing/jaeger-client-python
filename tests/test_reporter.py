# Copyright (c) 2016 Uber Technologies, Inc.
#
# Licensed under the Apache License, Version 2.0 (the "License");
# you may not use this file except in compliance with the License.
# You may obtain a copy of the License at
#
# http://www.apache.org/licenses/LICENSE-2.0
#
# Unless required by applicable law or agreed to in writing, software
# distributed under the License is distributed on an "AS IS" BASIS,
# WITHOUT WARRANTIES OR CONDITIONS OF ANY KIND, either express or implied.
# See the License for the specific language governing permissions and
# limitations under the License.

from __future__ import print_function
from six.moves import range

import logging
import time
import collections

import mock
import pytest
import tornado.gen
import jaeger_client.reporter

from tornado.concurrent import Future
from jaeger_client import Span, SpanContext
from jaeger_client.metrics import LegacyMetricsFactory, Metrics
from jaeger_client.utils import ErrorReporter
from tornado.ioloop import IOLoop
from tornado.testing import AsyncTestCase, gen_test
from jaeger_client.reporter import Reporter
from jaeger_client.ioloop_util import future_result


def test_null_reporter():
    reporter = jaeger_client.reporter.NullReporter()
    reporter.report_span({})
    f = reporter.close()
    f.result()


def test_in_memory_reporter():
    reporter = jaeger_client.reporter.InMemoryReporter()
    reporter.report_span({})
    f = reporter.close()
    f.result()
    spans = reporter.get_spans()
    assert [{}] == spans


def test_logging_reporter():
    log_mock = mock.MagicMock()
    reporter = jaeger_client.reporter.LoggingReporter(logger=log_mock)
    reporter.report_span({})
    log_mock.info.assert_called_with('Reporting span %s', {})
    reporter.close().result()


<<<<<<< HEAD
def test_composite_reporter():
    reporter = jaeger_client.reporter.CompositeReporter(
        jaeger_client.reporter.NullReporter(),
        jaeger_client.reporter.LoggingReporter())
    with mock.patch('jaeger_client.reporter.NullReporter.set_process') \
            as null_mock:
        with mock.patch('jaeger_client.reporter.LoggingReporter.set_process') \
                as log_mock:
            reporter.set_process('x', {}, 123, 1234)
            null_mock.assert_called_with('x', {}, 123, 1234)
            log_mock.assert_called_with('x', {}, 123, 1234)
    with mock.patch('jaeger_client.reporter.NullReporter.report_span') \
            as null_mock:
        with mock.patch('jaeger_client.reporter.LoggingReporter.report_span') \
                as log_mock:
            reporter.report_span({})
            null_mock.assert_called_with({})
            log_mock.assert_called_with({})
    with mock.patch('jaeger_client.reporter.NullReporter.close') \
            as null_mock:
        with mock.patch('jaeger_client.reporter.LoggingReporter.close') \
                as log_mock:

            f1 = Future()
            f2 = Future()
            null_mock.return_value = f1
            log_mock.return_value = f2
            f = reporter.close()
            null_mock.assert_called_once()
            log_mock.assert_called_once()
            assert not f.done()
            f1.set_result(True)
            f2.set_result(True)
            assert f.done()


=======
>>>>>>> 0bd576a5
class FakeSender(object):
    """
    Mock the _send() method of the reporter by capturing requests
    and returning incomplete futures that can be completed from
    inside the test.
    """
    def __init__(self):
        self.requests = []
        self.futures = []

    def __call__(self, spans):
        # print('ManualSender called', request)
        self.requests.append(spans)
        fut = Future()
        self.futures.append(fut)
        return fut


class HardErrorReporter(object):
    def error(self, name, count, *args):
        raise ValueError(*args)


FakeTrace = collections.namedtuple(
    'FakeTracer', ['ip_address', 'service_name'])


class FakeMetricsFactory(LegacyMetricsFactory):
    def __init__(self):
        super(FakeMetricsFactory, self).__init__(
            Metrics(count=self._incr_count)
        )
        self.counters = {}

    def _incr_count(self, key, value):
        self.counters[key] = value + self.counters.get(key, 0)


class ReporterTest(AsyncTestCase):
    @pytest.yield_fixture
    def thread_loop(self):
        yield

    @staticmethod
    def _new_span(name):
        tracer = FakeTrace(ip_address='127.0.0.1',
                           service_name='reporter_test')
        ctx = SpanContext(trace_id=1,
                          span_id=1,
                          parent_id=None,
                          flags=1)
        span = Span(context=ctx,
                    tracer=tracer,
                    operation_name=name)
        span.start_time = time.time()
        span.end_time = span.start_time + 0.001  # 1ms
        return span

    @staticmethod
    def _new_reporter(batch_size, flush=None, queue_cap=100):
        reporter = Reporter(channel=mock.MagicMock(),
                            io_loop=IOLoop.current(),
                            batch_size=batch_size,
                            flush_interval=flush,
                            metrics_factory=FakeMetricsFactory(),
                            error_reporter=HardErrorReporter(),
                            queue_capacity=queue_cap)
        reporter.set_process('service', {}, max_length=0, max_traceback_length=0)
        sender = FakeSender()
        reporter._send = sender
        return reporter, sender

    @tornado.gen.coroutine
    def _wait_for(self, fn):
        """Wait until fn() returns truth, but not longer than 1 second."""
        start = time.time()
        for i in range(1000):
            if fn():
                return
            yield tornado.gen.sleep(0.001)
        print('waited for condition %f seconds' % (time.time() - start))

    @gen_test
    def test_submit_batch_size_1(self):
        reporter, sender = self._new_reporter(batch_size=1)
        reporter.report_span(self._new_span('1'))

        yield self._wait_for(lambda: len(sender.futures) > 0)
        assert 1 == len(sender.futures)

        sender.futures[0].set_result(1)
        yield reporter.close()
        assert 1 == len(sender.futures)

        # send after close
        span_dropped_key = 'jaeger:reporter_spans.result_dropped'
        assert span_dropped_key not in reporter.metrics_factory.counters
        reporter.report_span(self._new_span('1'))
        assert 1 == reporter.metrics_factory.counters[span_dropped_key]

    @gen_test
    def test_submit_failure(self):
        reporter, sender = self._new_reporter(batch_size=1)
        reporter.error_reporter = ErrorReporter(
            metrics=Metrics(), logger=logging.getLogger())

        reporter_failure_key = 'jaeger:reporter_spans.result_err'
        assert reporter_failure_key not in reporter.metrics_factory.counters

        # simulate exception in send
        reporter._send = mock.MagicMock(side_effect=ValueError())
        reporter.report_span(self._new_span('1'))

        yield self._wait_for(
            lambda: reporter_failure_key in reporter.metrics_factory.counters)
        assert 1 == reporter.metrics_factory.counters.get(reporter_failure_key)

        # silly test, for code coverage only
        yield reporter._submit([])

    @gen_test
    def test_submit_queue_full_batch_size_1(self):
        reporter, sender = self._new_reporter(batch_size=1, queue_cap=1)
        reporter.report_span(self._new_span('1'))

        yield self._wait_for(lambda: len(sender.futures) > 0)
        assert 1 == len(sender.futures)
        # the consumer is blocked on a future, so won't drain the queue
        reporter.report_span(self._new_span('2'))
        span_dropped_key = 'jaeger:reporter_spans.result_dropped'
        assert span_dropped_key not in reporter.metrics_factory.counters
        reporter.report_span(self._new_span('3'))
        yield self._wait_for(
            lambda: span_dropped_key in reporter.metrics_factory.counters
        )
        assert 1 == reporter.metrics_factory.counters.get(span_dropped_key)
        # let it drain the queue
        sender.futures[0].set_result(1)
        yield self._wait_for(lambda: len(sender.futures) > 1)
        assert 2 == len(sender.futures)

        sender.futures[1].set_result(1)
        yield reporter.close()

    @gen_test
    def test_submit_batch_size_2(self):
        reporter, sender = self._new_reporter(batch_size=2, flush=0.01)
        reporter.report_span(self._new_span('1'))
        yield tornado.gen.sleep(0.001)
        assert 0 == len(sender.futures)

        reporter.report_span(self._new_span('2'))
        yield self._wait_for(lambda: len(sender.futures) > 0)
        assert 1 == len(sender.futures)
        assert 2 == len(sender.requests[0].spans)
        sender.futures[0].set_result(1)

        # 3rd span will not be submitted right away, but after `flush` interval
        reporter.report_span(self._new_span('3'))
        yield tornado.gen.sleep(0.001)
        assert 1 == len(sender.futures)
        yield tornado.gen.sleep(0.001)
        assert 1 == len(sender.futures)
        yield tornado.gen.sleep(0.01)
        assert 2 == len(sender.futures)
        sender.futures[1].set_result(1)

        yield reporter.close()

    @gen_test
    def test_close_drains_queue(self):
        reporter, sender = self._new_reporter(batch_size=1, flush=0.050)
        reporter.report_span(self._new_span('0'))

        yield self._wait_for(lambda: len(sender.futures) > 0)
        assert 1 == len(sender.futures)

        # now that the consumer is blocked on the first future.
        # let's reset Send to actually respond right away
        # and flood the queue with messages
        count = [0]

        def send(_):
            count[0] += 1
            return future_result(True)

        reporter._send = send
        reporter.batch_size = 3
        for i in range(10):
            reporter.report_span(self._new_span('%s' % i))
        assert reporter.queue.qsize() == 10, 'queued 10 spans'

        # now unblock consumer
        sender.futures[0].set_result(1)
        yield self._wait_for(lambda: count[0] > 2)

        assert count[0] == 3, '9 out of 10 spans submitted in 3 batches'
        assert reporter.queue._unfinished_tasks == 1, 'one span still pending'

        yield reporter.close()
        assert reporter.queue.qsize() == 0, 'all spans drained'
        assert count[0] == 4, 'last span submitted in one extrac batch'

    @gen_test
    def test_composite_reporter(self):
        reporter = jaeger_client.reporter.CompositeReporter(
            jaeger_client.reporter.NullReporter(),
            jaeger_client.reporter.LoggingReporter())
        with mock.patch('jaeger_client.reporter.NullReporter.set_process') \
                as null_mock:
            with mock.patch('jaeger_client.reporter.LoggingReporter.set_process') \
                    as log_mock:
                reporter.set_process('x', {}, 123)
                null_mock.assert_called_with('x', {}, 123)
                log_mock.assert_called_with('x', {}, 123)
        with mock.patch('jaeger_client.reporter.NullReporter.report_span') \
                as null_mock:
            with mock.patch('jaeger_client.reporter.LoggingReporter.report_span') \
                    as log_mock:
                reporter.report_span({})
                null_mock.assert_called_with({})
                log_mock.assert_called_with({})
        with mock.patch('jaeger_client.reporter.NullReporter.close') \
                as null_mock:
            with mock.patch('jaeger_client.reporter.LoggingReporter.close') \
                    as log_mock:

                f1 = Future()
                f2 = Future()
                null_mock.return_value = f1
                log_mock.return_value = f2
                f = reporter.close()
                null_mock.assert_called_once()
                log_mock.assert_called_once()
                assert not f.done()
                f1.set_result(True)
                f2.set_result(True)
                yield f
                assert f.result()<|MERGE_RESOLUTION|>--- conflicted
+++ resolved
@@ -58,45 +58,6 @@
     reporter.close().result()
 
 
-<<<<<<< HEAD
-def test_composite_reporter():
-    reporter = jaeger_client.reporter.CompositeReporter(
-        jaeger_client.reporter.NullReporter(),
-        jaeger_client.reporter.LoggingReporter())
-    with mock.patch('jaeger_client.reporter.NullReporter.set_process') \
-            as null_mock:
-        with mock.patch('jaeger_client.reporter.LoggingReporter.set_process') \
-                as log_mock:
-            reporter.set_process('x', {}, 123, 1234)
-            null_mock.assert_called_with('x', {}, 123, 1234)
-            log_mock.assert_called_with('x', {}, 123, 1234)
-    with mock.patch('jaeger_client.reporter.NullReporter.report_span') \
-            as null_mock:
-        with mock.patch('jaeger_client.reporter.LoggingReporter.report_span') \
-                as log_mock:
-            reporter.report_span({})
-            null_mock.assert_called_with({})
-            log_mock.assert_called_with({})
-    with mock.patch('jaeger_client.reporter.NullReporter.close') \
-            as null_mock:
-        with mock.patch('jaeger_client.reporter.LoggingReporter.close') \
-                as log_mock:
-
-            f1 = Future()
-            f2 = Future()
-            null_mock.return_value = f1
-            log_mock.return_value = f2
-            f = reporter.close()
-            null_mock.assert_called_once()
-            log_mock.assert_called_once()
-            assert not f.done()
-            f1.set_result(True)
-            f2.set_result(True)
-            assert f.done()
-
-
-=======
->>>>>>> 0bd576a5
 class FakeSender(object):
     """
     Mock the _send() method of the reporter by capturing requests
@@ -309,9 +270,9 @@
                 as null_mock:
             with mock.patch('jaeger_client.reporter.LoggingReporter.set_process') \
                     as log_mock:
-                reporter.set_process('x', {}, 123)
-                null_mock.assert_called_with('x', {}, 123)
-                log_mock.assert_called_with('x', {}, 123)
+                reporter.set_process('x', {}, 123, 1234)
+                null_mock.assert_called_with('x', {}, 123, 1234)
+                log_mock.assert_called_with('x', {}, 123, 1234)
         with mock.patch('jaeger_client.reporter.NullReporter.report_span') \
                 as null_mock:
             with mock.patch('jaeger_client.reporter.LoggingReporter.report_span') \
