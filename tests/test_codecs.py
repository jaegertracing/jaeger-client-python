# Copyright (c) 2016 Uber Technologies, Inc.
#
# Permission is hereby granted, free of charge, to any person obtaining a copy
# of this software and associated documentation files (the "Software"), to deal
# in the Software without restriction, including without limitation the rights
# to use, copy, modify, merge, publish, distribute, sublicense, and/or sell
# copies of the Software, and to permit persons to whom the Software is
# furnished to do so, subject to the following conditions:
#
# The above copyright notice and this permission notice shall be included in
# all copies or substantial portions of the Software.
#
# THE SOFTWARE IS PROVIDED "AS IS", WITHOUT WARRANTY OF ANY KIND, EXPRESS OR
# IMPLIED, INCLUDING BUT NOT LIMITED TO THE WARRANTIES OF MERCHANTABILITY,
# FITNESS FOR A PARTICULAR PURPOSE AND NONINFRINGEMENT. IN NO EVENT SHALL THE
# AUTHORS OR COPYRIGHT HOLDERS BE LIABLE FOR ANY CLAIM, DAMAGES OR OTHER
# LIABILITY, WHETHER IN AN ACTION OF CONTRACT, TORT OR OTHERWISE, ARISING FROM,
# OUT OF OR IN CONNECTION WITH THE SOFTWARE OR THE USE OR OTHER DEALINGS IN
# THE SOFTWARE.

from __future__ import absolute_import

import unittest
from collections import namedtuple

<<<<<<< HEAD
from jaeger_client.span_context import SpanContext
from jaeger_client.codecs import TextCodec, Codec
from jaeger_client.codecs import span_context_from_string
from jaeger_client.codecs import span_context_to_string
=======
from jaeger_client import Span
from jaeger_client.codecs import TextCodec, Codec, ZipkinCodec
from jaeger_client.codecs import trace_context_from_string
from jaeger_client.codecs import trace_context_to_string
>>>>>>> cd7ceb09
from opentracing.propagation import InvalidCarrierException
from opentracing.propagation import SpanContextCorruptedException


class TestCodecs(unittest.TestCase):
    def test_abstract_codec(self):
        codec = Codec()
        with self.assertRaises(NotImplementedError):
            codec.inject({}, {})
        with self.assertRaises(NotImplementedError):
            codec.extract({})

    def test_wrong_carrier(self):
        codec = TextCodec()
        with self.assertRaises(InvalidCarrierException):
            codec.inject(span_context={}, carrier=[])  # array is no good
        with self.assertRaises(InvalidCarrierException):
            codec.extract(carrier=[])

    def test_trace_context_from_bad_string(self):
        tests = [
            (123.321, 'not a string'),
            ('bad value', 'bad string'),
            ('1:1:1:1:1', 'Too many colons'),
            ('1:1:1', 'Too few colons'),
            ('x:1:1:1', 'Not all numbers'),
            ('1:x:1:1', 'Not all numbers'),
            ('1:1:x:1', 'Not all numbers'),
            ('1:1:1:x', 'Not all numbers'),
            ('0:1:1:1', 'Trace ID cannot be zero'),
            ('1:0:1:1', 'Span ID cannot be zero'),
            ('1:1:-1:1', 'Parent ID cannot be negative'),
            ('1:1::1', 'Parent ID is missing'),
            ('1:1:1:-1', 'Flags cannot be negative'),
        ]

        for test in tests:
            try:
                val = span_context_from_string(test[0])
            except SpanContextCorruptedException:
                val = None
            self.assertEqual(val, None, test[1])

    def test_trace_context_from_to_string(self):
        to_string = span_context_to_string
        from_string = span_context_from_string

        tests = [
            [(256L, 127L, None, 1), '100:7f:0:1'],
            [(256L, 127L, 256L, 0), '100:7f:100:0'],
        ]
        for test in tests:
            ctx = test[0]
            value = to_string(*ctx)
            self.assertEqual(value, test[1])
            ctx_rev = from_string(value)
            self.assertEqual(ctx_rev, ctx)

        ctx_rev = from_string(['100:7f:100:0'])
        assert ctx_rev == (256L, 127L, 256L, 0), 'Array is acceptable'

        with self.assertRaises(SpanContextCorruptedException):
            from_string(['100:7f:100:0', 'garbage'])

        ctx_rev = from_string(u'100:7f:100:0')
        assert ctx_rev == (256L, 127L, 256L, 0), 'Unicode is acceptable'

    def test_context_to_readable_headers(self):
        codec = TextCodec(trace_id_header='Trace_ID',
                          baggage_header_prefix='Trace-Attr-')
        ctx = SpanContext(trace_id=256, span_id=127, parent_id=None, flags=1)
        carrier = {}
        codec.inject(ctx, carrier)
        assert carrier == {'trace-id': '100:7f:0:1'}

        ctx.set_baggage_item('Fry', 'Leela')
        ctx.set_baggage_item('Bender', 'Countess de la Roca')
        carrier = {}
        codec.inject(ctx, carrier)
        assert carrier == {
            'trace-id': '100:7f:0:1',
            'trace-attr-bender': 'Countess de la Roca',
            'trace-attr-fry': 'Leela'}

    def test_context_from_readable_headers(self):
        codec = TextCodec(trace_id_header='Trace_ID',
                          baggage_header_prefix='Trace-Attr-')

        ctx = codec.extract(dict())
        assert ctx is None, 'No headers'

        bad_headers = {
            '_Trace_ID': '100:7f:0:1',
            '_trace-attr-Kiff': 'Amy'
        }
        ctx = codec.extract(bad_headers)
        assert ctx is None, 'Bad header names'

        with self.assertRaises(InvalidCarrierException):
            codec.extract(carrier=[])  # not a dict

        good_headers_bad_values = {
            'Trace-ID': '100:7f:0:1xxx',
            'trace-attr-Kiff': 'Amy'
        }
        with self.assertRaises(SpanContextCorruptedException):
            codec.extract(good_headers_bad_values)

        headers = {
            'Trace-ID': '100:7f:0:1',
            'trace-attr-Kiff': 'Amy',
            'trace-atTR-HERMES': 'LaBarbara'
        }
        ctx = codec.extract(headers)
        assert ctx.trace_id == 256
        assert ctx.span_id == 127
        assert ctx.parent_id is None
        assert ctx.flags == 1
        assert ctx.baggage == {'kiff': 'Amy', 'hermes': 'LaBarbara'}

    def test_context_from_large_ids(self):
        codec = TextCodec(trace_id_header='Trace_ID',
                          baggage_header_prefix='Trace-Attr-')
        headers = {
            'Trace-ID': 'FFFFFFFFFFFFFFFF:FFFFFFFFFFFFFFFF:FFFFFFFFFFFFFFFF:1',
        }
<<<<<<< HEAD
        context = codec.extract(headers)
        assert context.trace_id == 0xFFFFFFFFFFFFFFFFL
        assert context.trace_id == (1L << 64) - 1
        assert context.trace_id > 0
        assert context.span_id == 0xFFFFFFFFFFFFFFFFL
        assert context.span_id == (1L << 64) - 1
        assert context.span_id > 0
        assert context.parent_id == 0xFFFFFFFFFFFFFFFFL
        assert context.parent_id == (1L << 64) - 1
        assert context.parent_id > 0
=======
        trace_id, span_id, parent_id, flags, baggage = codec.extract(headers)
        assert trace_id == 0xFFFFFFFFFFFFFFFFL
        assert trace_id == (1L << 64) - 1
        assert trace_id > 0
        assert span_id == 0xFFFFFFFFFFFFFFFFL
        assert span_id == (1L << 64) - 1
        assert span_id > 0
        assert parent_id == 0xFFFFFFFFFFFFFFFFL
        assert parent_id == (1L << 64) - 1
        assert parent_id > 0

    def test_zipkin_codec_extract(self):
        codec = ZipkinCodec()

        t = namedtuple('Tracing', 'span_id parent_id trace_id traceflags')
        carrier = t(span_id=1, parent_id=2, trace_id=3, traceflags=1)
        trace_id, span_id, parent_id, flags, baggage = codec.extract(carrier)
        assert 3 == trace_id
        assert 2 == parent_id
        assert 1 == span_id
        assert 1 == flags
        assert baggage is None

        t = namedtuple('Tracing', 'something')
        carrier = t(something=1)
        with self.assertRaises(InvalidCarrierException):
            codec.extract(carrier)

        t = namedtuple('Tracing', 'trace_id')
        carrier = t(trace_id=1)
        with self.assertRaises(InvalidCarrierException):
            codec.extract(carrier)

        t = namedtuple('Tracing', 'trace_id span_id')
        carrier = t(trace_id=1, span_id=1)
        with self.assertRaises(InvalidCarrierException):
            codec.extract(carrier)

        t = namedtuple('Tracing', 'trace_id span_id parent_id')
        carrier = t(trace_id=1, span_id=1, parent_id=1)
        with self.assertRaises(InvalidCarrierException):
            codec.extract(carrier)

        carrier = {'span_id': 1, 'parent_id': 2, 'trace_id': 3,
                   'traceflags': 1}
        trace_id, span_id, parent_id, flags, baggage = codec.extract(carrier)
        assert 3 == trace_id
        assert 2 == parent_id
        assert 1 == span_id
        assert 1 == flags
        assert baggage is None

    def test_zipkin_codec_inject(self):
        codec = ZipkinCodec()

        with self.assertRaises(InvalidCarrierException):
            codec.inject(span=None, carrier=[])

        span = Span(trace_id=256, span_id=127, parent_id=None, flags=1,
                    operation_name='x', tracer=None, start_time=1)
        carrier = {}
        codec.inject(span=span, carrier=carrier)
        assert carrier == {'span_id': 127, 'parent_id': None,
                           'trace_id': 256, 'traceflags': 1}
>>>>>>> cd7ceb09
<|MERGE_RESOLUTION|>--- conflicted
+++ resolved
@@ -23,17 +23,12 @@
 import unittest
 from collections import namedtuple
 
-<<<<<<< HEAD
 from jaeger_client.span_context import SpanContext
 from jaeger_client.codecs import TextCodec, Codec
 from jaeger_client.codecs import span_context_from_string
 from jaeger_client.codecs import span_context_to_string
-=======
 from jaeger_client import Span
 from jaeger_client.codecs import TextCodec, Codec, ZipkinCodec
-from jaeger_client.codecs import trace_context_from_string
-from jaeger_client.codecs import trace_context_to_string
->>>>>>> cd7ceb09
 from opentracing.propagation import InvalidCarrierException
 from opentracing.propagation import SpanContextCorruptedException
 
@@ -160,7 +155,6 @@
         headers = {
             'Trace-ID': 'FFFFFFFFFFFFFFFF:FFFFFFFFFFFFFFFF:FFFFFFFFFFFFFFFF:1',
         }
-<<<<<<< HEAD
         context = codec.extract(headers)
         assert context.trace_id == 0xFFFFFFFFFFFFFFFFL
         assert context.trace_id == (1L << 64) - 1
@@ -171,17 +165,6 @@
         assert context.parent_id == 0xFFFFFFFFFFFFFFFFL
         assert context.parent_id == (1L << 64) - 1
         assert context.parent_id > 0
-=======
-        trace_id, span_id, parent_id, flags, baggage = codec.extract(headers)
-        assert trace_id == 0xFFFFFFFFFFFFFFFFL
-        assert trace_id == (1L << 64) - 1
-        assert trace_id > 0
-        assert span_id == 0xFFFFFFFFFFFFFFFFL
-        assert span_id == (1L << 64) - 1
-        assert span_id > 0
-        assert parent_id == 0xFFFFFFFFFFFFFFFFL
-        assert parent_id == (1L << 64) - 1
-        assert parent_id > 0
 
     def test_zipkin_codec_extract(self):
         codec = ZipkinCodec()
@@ -235,5 +218,4 @@
         carrier = {}
         codec.inject(span=span, carrier=carrier)
         assert carrier == {'span_id': 127, 'parent_id': None,
-                           'trace_id': 256, 'traceflags': 1}
->>>>>>> cd7ceb09
+                           'trace_id': 256, 'traceflags': 1}