--- conflicted
+++ resolved
@@ -3,11 +3,7 @@
 
 from setuptools import setup, find_packages
 
-<<<<<<< HEAD
-version = '2.0.0.dev1'
-=======
-version = '2.0.1.dev0'
->>>>>>> b4f0f97a
+version = '3.0.0.dev0'
 
 with open('jaeger_client/version.py', 'w') as fp:
     fp.write("__version__ = '%s'\n" % version)
@@ -37,14 +33,7 @@
         # we want thrift>=0.9.2.post1,<0.9.3, but we let the users pin to that
         'thrift',
         'tornado>=4.3,<5',
-<<<<<<< HEAD
-        'threadloop>=1',
         'opentracing==2.0.0.dev1',
-        # TODO only used to init headers config, should be removed
-        'opentracing_instrumentation==2.0.0.dev1',
-=======
-        'opentracing==1.0rc4',
->>>>>>> b4f0f97a
     ],
     test_suite='tests',
     extras_require={
