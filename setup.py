#!/usr/bin/env python
# -*- coding: utf-8 -*-
import re
import os
from setuptools import setup, find_packages

version = None
with open('jaeger_client/__init__.py', 'r') as f:
    for line in f:
        m = re.match(r'^__version__\s*=\s*(["\'])([^"\']+)\1', line)
        if m:
            version = m.group(2)
            break
# This is because thrift for python doesn't have 'package_prefix'.
# The thrift compiled libraries refer to each other relative to their subdir.
for dname, dirs, files in os.walk("jaeger_client/thrift_gen/agent"):
    for fname in files:
        fpath = os.path.join(dname, fname)
        with open(fpath) as f:
            s = f.read()
        if "jaeger_client.thrift_gen.jaeger" not in s:
            s = s.replace("jaeger", 'jaeger_client.thrift_gen.jaeger')
            s = s.replace('zipkincore', 'jaeger_client.thrift_gen.zipkincore')
            with open(fpath, "w") as f:
                f.write(s)

with open('jaeger_client/thrift_gen/jaeger/__init__.py', 'r') as f:
    for line in f:
        m = re.match(r'^__version__\s*=\s*(["\'])([^"\']+)\1', line)
        if m:
            version = m.group(2)
            break

assert version is not None, \
    'Could not determine version number from jaeger_client/__init__.py'

setup(
    name='jaeger-client',
    version=version,
    url='https://github.com/jaegertracing/jaeger-client-python',
    description='Jaeger Python OpenTracing Tracer implementation',
    author='Yuri Shkuro',
    author_email='ys@uber.com',
    packages=find_packages(exclude=['crossdock', 'tests', 'example', 'tests.*']),
    include_package_data=True,
    license='Apache License 2.0',
    zip_safe=False,
    keywords='jaeger, tracing, opentracing',
    classifiers=[
        'Development Status :: 5 - Production/Stable',
        'Intended Audience :: Developers',
        'License :: OSI Approved :: Apache Software License',
        'Natural Language :: English',
        'Programming Language :: Python :: 2.7',
        'Programming Language :: Python :: 3.6',
    ],
    install_requires=[
        'threadloop>=1,<2',
        'thrift',
        'tornado>=4.3,<5',
        'opentracing>=1.2.2,<2',
    ],
    # Uncomment below if need to test with unreleased version of opentracing
    # dependency_links=[
    #     'git+ssh://git@github.com/opentracing/opentracing-python.git@BRANCHNAME#egg=opentracing',
    # ],
    test_suite='tests',
    extras_require={
        ':python_version<"3"': [
            'futures',
        ],
        'tests': [
            'mock==1.0.1',
            'pycurl>=7.43,<8',
            'pytest>=3.6.0',
            'pytest-cov',
            'coverage<4.4',  # can remove after https://bitbucket.org/ned/coveragepy/issues/581/44b1-44-breaking-in-ci
            'pytest-timeout',
            'pytest-tornado',
            'pytest-benchmark[histogram]>=3.0.0rc1',
            'pytest-localserver',
            'flake8<3',  # see https://github.com/zheller/flake8-quotes/issues/29
            'flake8-quotes',
<<<<<<< HEAD
            'coveralls',
            'tchannel>=0.27',  # This is only used in python 2
=======
            'codecov',
            'tchannel>=0.27', # This is only used in python 2
>>>>>>> 758cd14a
            'opentracing_instrumentation>=2,<3',
            'prometheus_client',
        ]
    },
)<|MERGE_RESOLUTION|>--- conflicted
+++ resolved
@@ -81,13 +81,8 @@
             'pytest-localserver',
             'flake8<3',  # see https://github.com/zheller/flake8-quotes/issues/29
             'flake8-quotes',
-<<<<<<< HEAD
-            'coveralls',
-            'tchannel>=0.27',  # This is only used in python 2
-=======
             'codecov',
             'tchannel>=0.27', # This is only used in python 2
->>>>>>> 758cd14a
             'opentracing_instrumentation>=2,<3',
             'prometheus_client',
         ]
